--- conflicted
+++ resolved
@@ -369,12 +369,7 @@
         # This error should be caught as it suggests that there's a
         # bug somewhere in the client's code.
         logger.exception('Bad data received')
-<<<<<<< HEAD
-        return HttpResponseForbidden('Bad data decoding request (' + e.__class__.__name__ + ', ' + e + ')')
-
-=======
         return HttpResponseForbidden('Bad data decoding request (%s, %s)' % (e.__class__.__name__, e))
->>>>>>> b71fe70b
     try:
         if format == 'pickle':
             data = pickle.loads(data)
@@ -384,11 +379,7 @@
         # This error should be caught as it suggests that there's a
         # bug somewhere in the client's code.
         logger.exception('Bad data received')
-<<<<<<< HEAD
-        return HttpResponseForbidden('Bad data reconstructing object (' + e.__class__.__name__ + ', ' + e + ')')
-=======
         return HttpResponseForbidden('Bad data reconstructing object (%s, %s)' % (e.__class__.__name__, e))
->>>>>>> b71fe70b
 
     GroupedMessage.objects.from_kwargs(**data)
     
