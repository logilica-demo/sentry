{% extends "sentry/projects/manage.html" %}

{% load i18n %}
{% load sentry_helpers %}
{% load sentry_plugins %}

{% block title %}{% trans "Issue Tracking" %} | {{ block.super }}{% endblock %}

<<<<<<< HEAD
{% block content %}
  <h2>{% trans "Issue Tracking" %}</h2>
=======
{% block inner %}
  <div class="page-header">
    <h2>{% trans "Issue Tracking" %}</h2>
  </div>
>>>>>>> e7cd22a8

  <p>Configure issue tracking for this project to enable quick issue creation links on events.</p>

  {% if enabled_plugins or other_plugins %}
    {% for plugin, content in enabled_plugins %}
<<<<<<< HEAD
      <form method="POST">
        {% csrf_token %}
        <input type="hidden" name="plugin" value="{{ plugin.slug }}" />
        <div class="box">
          <div class="box-header">
            <h3>
              {{ plugin.get_title }}
              {% if plugin.can_disable %}
                <button type="submit" class="btn btn-sm btn-default" name="op" value="disable">Disable</button>
              {% endif %}
            </h3>
          </div>
          <div class="box-content with-padding">
            {{ content }}
          </div>
        </div>
      </form>
    {% endfor %}

    {% if other_plugins %}
      <div class="box">
        <div class="box-header">
          <h3>{% trans "Inactive Integrations" %}</h3>
        </div>
        <div class="box-content with-padding">
          <ul class="integration-list">
            {% for plugin in other_plugins %}
              <li>
                <form method="POST">
                  {% csrf_token %}
                  <input type="hidden" name="op" value="enable" />
                  <input type="hidden" name="plugin" value="{{ plugin.slug }}" />
                  <button type="submit">{{ plugin.get_title }}</button>
                </form>
              </li>
            {% endfor %}
          </ul>
        </div>
=======
      <div class="integration-settings">
        <div class="page-header">
          <h3>{{ plugin.get_title }}</h3>
          {% if plugin.can_disable %}
            <form method="POST">
              {% csrf_token %}
              <input type="hidden" name="plugin" value="{{ plugin.slug }}" />
              <button type="submit" class="btn btn-small btn-default" name="op" value="disable">Disable</button>
            </form>
          {% endif %}
        </div>
        {{ content }}
      </div>
    {% endfor %}

    {% if other_plugins %}
      <div class="integration-settings">
        <div class="page-header">
          <h3>Inactive Integrations</h3>
        </div>

        <ul class="integration-list unstyled">
          {% for plugin in other_plugins %}
            <li>
              <form method="POST">
                {% csrf_token %}
                <input type="hidden" name="op" value="enable" />
                <input type="hidden" name="plugin" value="{{ plugin.slug }}" />
                <button type="submit">{{ plugin.get_title }}</button>
              </form>
            </li>
          {% endfor %}
        </ul>
>>>>>>> e7cd22a8
      </div>
    {% endif %}
  {% else %}
    <div class="alert alert-info alert-block">
      <p>There are no issue tracker integrations available.</p>
    </div>
  {% endif %}
{% endblock %}<|MERGE_RESOLUTION|>--- conflicted
+++ resolved
@@ -6,38 +6,28 @@
 
 {% block title %}{% trans "Issue Tracking" %} | {{ block.super }}{% endblock %}
 
-<<<<<<< HEAD
 {% block content %}
   <h2>{% trans "Issue Tracking" %}</h2>
-=======
-{% block inner %}
-  <div class="page-header">
-    <h2>{% trans "Issue Tracking" %}</h2>
-  </div>
->>>>>>> e7cd22a8
 
   <p>Configure issue tracking for this project to enable quick issue creation links on events.</p>
 
   {% if enabled_plugins or other_plugins %}
     {% for plugin, content in enabled_plugins %}
-<<<<<<< HEAD
-      <form method="POST">
-        {% csrf_token %}
-        <input type="hidden" name="plugin" value="{{ plugin.slug }}" />
-        <div class="box">
-          <div class="box-header">
-            <h3>
-              {{ plugin.get_title }}
-              {% if plugin.can_disable %}
-                <button type="submit" class="btn btn-sm btn-default" name="op" value="disable">Disable</button>
-              {% endif %}
-            </h3>
-          </div>
-          <div class="box-content with-padding">
-            {{ content }}
-          </div>
+      <div class="box">
+        <div class="box-header">
+          {% if plugin.can_disable %}
+            <form method="POST" class="pull-right">
+              {% csrf_token %}
+              <input type="hidden" name="plugin" value="{{ plugin.slug }}" />
+              <button type="submit" class="btn btn-sm btn-default" name="op" value="disable">Disable</button>
+            </form>
+          {% endif %}
+          <h3>{{ plugin.get_title }}</h3>
         </div>
-      </form>
+        <div class="box-content with-padding">
+          {{ content }}
+        </div>
+      </div>
     {% endfor %}
 
     {% if other_plugins %}
@@ -59,41 +49,6 @@
             {% endfor %}
           </ul>
         </div>
-=======
-      <div class="integration-settings">
-        <div class="page-header">
-          <h3>{{ plugin.get_title }}</h3>
-          {% if plugin.can_disable %}
-            <form method="POST">
-              {% csrf_token %}
-              <input type="hidden" name="plugin" value="{{ plugin.slug }}" />
-              <button type="submit" class="btn btn-small btn-default" name="op" value="disable">Disable</button>
-            </form>
-          {% endif %}
-        </div>
-        {{ content }}
-      </div>
-    {% endfor %}
-
-    {% if other_plugins %}
-      <div class="integration-settings">
-        <div class="page-header">
-          <h3>Inactive Integrations</h3>
-        </div>
-
-        <ul class="integration-list unstyled">
-          {% for plugin in other_plugins %}
-            <li>
-              <form method="POST">
-                {% csrf_token %}
-                <input type="hidden" name="op" value="enable" />
-                <input type="hidden" name="plugin" value="{{ plugin.slug }}" />
-                <button type="submit">{{ plugin.get_title }}</button>
-              </form>
-            </li>
-          {% endfor %}
-        </ul>
->>>>>>> e7cd22a8
       </div>
     {% endif %}
   {% else %}
