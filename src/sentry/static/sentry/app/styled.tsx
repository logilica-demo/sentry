--- conflicted
+++ resolved
@@ -1,7 +1,3 @@
-<<<<<<< HEAD
-// TODO(ts): Figure out why eslint chokes on this import
-import styled, {CreateStyled} from '@original-emotion/styled'; // eslint-disable-line import/named
-=======
 /* HACK(BYK): This file is a slightly modified backport of
  *
  * !!! DELETE ME WHEN UPGRADING TO EMOTION@11 !!!
@@ -24,7 +20,6 @@
 //            in some resolver config.
 // eslint-disable-next-line import/no-unresolved
 import * as CSS from 'csstype';
->>>>>>> d9309ee4
 
 import theme from './utils/theme';
 
