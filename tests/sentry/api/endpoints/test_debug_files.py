from __future__ import absolute_import

import zipfile
from uuid import uuid4
from six import BytesIO, text_type

from django.core.files.uploadedfile import SimpleUploadedFile
from django.core.urlresolvers import reverse

from sentry.testutils import APITestCase
from sentry.models import ProjectDebugFile, Release, ReleaseFile, File

# This is obviously a freely generated UUID and not the checksum UUID.
# This is permissible if users want to send different UUIDs
PROGUARD_UUID = "6dc7fdb0-d2fb-4c8e-9d6b-bb1aa98929b1"
PROGUARD_SOURCE = b"""\
org.slf4j.helpers.Util$ClassContextSecurityManager -> org.a.b.g$a:
65:65:void <init>() -> <init>
67:67:java.lang.Class[] getClassContext() -> getClassContext
65:65:void <init>(org.slf4j.helpers.Util$1) -> <init>
"""


class DebugFilesUploadTest(APITestCase):
    def _upload_proguard(self, url, uuid):
        out = BytesIO()
        f = zipfile.ZipFile(out, "w")
        f.writestr("proguard/%s.txt" % uuid, PROGUARD_SOURCE)
        f.close()

        return self.client.post(
            url,
            {
                "file": SimpleUploadedFile(
                    "symbols.zip", out.getvalue(), content_type="application/zip"
                )
            },
            format="multipart",
        )

    def test_simple_proguard_upload(self):
        project = self.create_project(name="foo")

        url = reverse(
            "sentry-api-0-dsym-files",
            kwargs={"organization_slug": project.organization.slug, "project_slug": project.slug},
        )

        self.login_as(user=self.user)

        response = self._upload_proguard(url, PROGUARD_UUID)

        assert response.status_code == 201, response.content
        assert len(response.data) == 1
        assert response.data[0]["headers"] == {"Content-Type": "text/x-proguard+plain"}
        assert response.data[0]["sha1"] == "e6d3c5185dac63eddfdc1a5edfffa32d46103b44"
        assert response.data[0]["uuid"] == PROGUARD_UUID
        assert response.data[0]["objectName"] == "proguard-mapping"
        assert response.data[0]["cpuName"] == "any"
        assert response.data[0]["symbolType"] == "proguard"

    def test_associate_proguard_dsym(self):
        project = self.create_project(name="foo")

        url = reverse(
            "sentry-api-0-dsym-files",
            kwargs={"organization_slug": project.organization.slug, "project_slug": project.slug},
        )

        self.login_as(user=self.user)

        response = self._upload_proguard(url, PROGUARD_UUID)

        assert response.status_code == 201, response.content
        assert len(response.data) == 1
        assert response.data[0]["headers"] == {"Content-Type": "text/x-proguard+plain"}
        assert response.data[0]["sha1"] == "e6d3c5185dac63eddfdc1a5edfffa32d46103b44"
        assert response.data[0]["uuid"] == PROGUARD_UUID
        assert response.data[0]["objectName"] == "proguard-mapping"
        assert response.data[0]["cpuName"] == "any"
        assert response.data[0]["symbolType"] == "proguard"

        url = reverse(
            "sentry-api-0-associate-dsym-files",
            kwargs={"organization_slug": project.organization.slug, "project_slug": project.slug},
        )

        response = self.client.post(
            url,
            {
                "checksums": ["e6d3c5185dac63eddfdc1a5edfffa32d46103b44"],
                "platform": "android",
                "name": "MyApp",
                "appId": "com.example.myapp",
                "version": "1.0",
                "build": "1",
            },
            format="json",
        )

        assert response.status_code == 200, response.content
        assert "associatedDsymFiles" in response.data
        assert response.data["associatedDsymFiles"] == []

    def test_associate_proguard_dsym_no_build(self):
        project = self.create_project(name="foo")

        url = reverse(
            "sentry-api-0-dsym-files",
            kwargs={"organization_slug": project.organization.slug, "project_slug": project.slug},
        )

        self.login_as(user=self.user)

        response = self._upload_proguard(url, PROGUARD_UUID)

        assert response.status_code == 201, response.content
        assert len(response.data) == 1
        assert response.data[0]["headers"] == {"Content-Type": "text/x-proguard+plain"}
        assert response.data[0]["sha1"] == "e6d3c5185dac63eddfdc1a5edfffa32d46103b44"
        assert response.data[0]["uuid"] == PROGUARD_UUID
        assert response.data[0]["objectName"] == "proguard-mapping"
        assert response.data[0]["cpuName"] == "any"
        assert response.data[0]["symbolType"] == "proguard"

        url = reverse(
            "sentry-api-0-associate-dsym-files",
            kwargs={"organization_slug": project.organization.slug, "project_slug": project.slug},
        )

        response = self.client.post(
            url,
            {
                "checksums": ["e6d3c5185dac63eddfdc1a5edfffa32d46103b44"],
                "platform": "android",
                "name": "MyApp",
                "appId": "com.example.myapp",
                "version": "1.0",
            },
            format="json",
        )

        assert response.status_code == 200, response.content
        assert "associatedDsymFiles" in response.data
        assert response.data["associatedDsymFiles"] == []

    def test_dsyms_requests(self):
        project = self.create_project(name="foo")

        url = reverse(
            "sentry-api-0-dsym-files",
            kwargs={"organization_slug": project.organization.slug, "project_slug": project.slug},
        )

        self.login_as(user=self.user)

        response = self._upload_proguard(url, PROGUARD_UUID)

        assert response.status_code == 201, response.content
        assert len(response.data) == 1

        url = reverse(
            "sentry-api-0-associate-dsym-files",
            kwargs={"organization_slug": project.organization.slug, "project_slug": project.slug},
        )

        response = self.client.post(
            url,
            {
                "checksums": ["e6d3c5185dac63eddfdc1a5edfffa32d46103b44"],
                "platform": "android",
                "name": "MyApp",
                "appId": "com.example.myapp",
                "version": "1.0",
                "build": "1",
            },
            format="json",
        )

        assert response.status_code == 200, response.content
        assert "associatedDsymFiles" in response.data
        assert response.data["associatedDsymFiles"] == []

        url = reverse(
            "sentry-api-0-dsym-files",
            kwargs={"organization_slug": project.organization.slug, "project_slug": project.slug},
        )

        response = self.client.get(url)

        assert response.status_code == 200, response.content

        (dsym,) = response.data
        assert dsym["cpuName"] == "any"
        assert dsym["headers"] == {"Content-Type": "text/x-proguard+plain"}
        assert dsym["objectName"] == "proguard-mapping"
        assert dsym["sha1"] == "e6d3c5185dac63eddfdc1a5edfffa32d46103b44"
        assert dsym["symbolType"] == "proguard"
        assert dsym["uuid"] == "6dc7fdb0-d2fb-4c8e-9d6b-bb1aa98929b1"
        download_id = dsym["id"]

        # Test download
        response = self.client.get(url + "?id=" + download_id)

        assert response.status_code == 200, response.content
        assert (
            response.get("Content-Disposition")
            == 'attachment; filename="' + PROGUARD_UUID + '.txt"'
        )
        assert response.get("Content-Length") == text_type(len(PROGUARD_SOURCE))
        assert response.get("Content-Type") == "application/octet-stream"
        assert PROGUARD_SOURCE == BytesIO(b"".join(response.streaming_content)).getvalue()

        # Login user with no permissions
        user_no_permission = self.create_user("baz@localhost", username="baz")
        self.login_as(user=user_no_permission)
        response = self.client.get(url + "?id=" + download_id)
        assert response.status_code == 403, response.content

        # Try to delete with no permissions
        response = self.client.delete(url + "?id=" + download_id)
        assert response.status_code == 403, response.content

        # Login again with permissions
        self.login_as(user=self.user)

        response = self.client.delete(url + "?id=888")
        assert response.status_code == 404, response.content

        assert ProjectDebugFile.objects.count() == 1

        response = self.client.delete(url + "?id=" + download_id)
        assert response.status_code == 204, response.content

        assert ProjectDebugFile.objects.count() == 0

    def test_dsyms_search(self):
        project = self.create_project(name="foo")

        url = reverse(
            "sentry-api-0-dsym-files",
            kwargs={"organization_slug": project.organization.slug, "project_slug": project.slug},
        )

        self.login_as(user=self.user)

        first_uuid = None
        last_uuid = None
        for i in range(25):
            last_uuid = text_type(uuid4())
            if first_uuid is None:
                first_uuid = last_uuid
            self._upload_proguard(url, last_uuid)

        # Test max 20 per page
        response = self.client.get(url)
        assert response.status_code == 200, response.content
        dsyms = response.data
        assert len(dsyms) == 20

        # Test should return last
        response = self.client.get(url + "?query=" + last_uuid)
        assert response.status_code == 200, response.content
        dsyms = response.data
        assert len(dsyms) == 1

        response = self.client.get(url + "?query=proguard")
        assert response.status_code == 200, response.content
        dsyms = response.data
        assert len(dsyms) == 20

    def test_source_maps(self):
        project = self.create_project(name="foo")

        release = Release.objects.create(organization_id=project.organization_id, version="1")
        Release.objects.create(organization_id=project.organization_id, version="2")
        release.add_project(project)

        ReleaseFile.objects.create(
            organization_id=project.organization_id,
            release=release,
            file=File.objects.create(name="application.js", type="release.file"),
            name="http://example.com/application.js",
        )
        ReleaseFile.objects.create(
            organization_id=project.organization_id,
            release=release,
            file=File.objects.create(name="application2.js", type="release.file"),
            name="http://example.com/application2.js",
        )

        url = reverse(
            "sentry-api-0-source-maps",
            kwargs={"organization_slug": project.organization.slug, "project_slug": project.slug},
        )

        self.login_as(user=self.user)

        response = self.client.get(url)

        assert response.status_code == 200, response.content
        assert len(response.data) == 1
        assert response.data[0]["name"] == text_type(release.version)
<<<<<<< HEAD
        assert response.data[0]["fileCount"] == 2
=======
        assert response.data[0]["fileCount"] == 2

    def test_source_maps_delete_archive(self):
        project = self.create_project(name="foo")

        release = Release.objects.create(
            organization_id=project.organization_id, version="1", id="1"
        )
        release.add_project(project)

        ReleaseFile.objects.create(
            organization_id=project.organization_id,
            release=release,
            file=File.objects.create(name="application.js", type="release.file"),
            name="http://example.com/application.js",
        )

        url = reverse(
            "sentry-api-0-source-maps",
            kwargs={"organization_slug": project.organization.slug, "project_slug": project.slug},
        )

        self.login_as(user=self.user)

        response = self.client.delete(url + "?id=1")
        assert response.status_code == 204
        assert not ReleaseFile.objects.filter(release=release).exists()
>>>>>>> 7a496edd
<|MERGE_RESOLUTION|>--- conflicted
+++ resolved
@@ -301,9 +301,6 @@
         assert response.status_code == 200, response.content
         assert len(response.data) == 1
         assert response.data[0]["name"] == text_type(release.version)
-<<<<<<< HEAD
-        assert response.data[0]["fileCount"] == 2
-=======
         assert response.data[0]["fileCount"] == 2
 
     def test_source_maps_delete_archive(self):
@@ -330,5 +327,4 @@
 
         response = self.client.delete(url + "?id=1")
         assert response.status_code == 204
-        assert not ReleaseFile.objects.filter(release=release).exists()
->>>>>>> 7a496edd
+        assert not ReleaseFile.objects.filter(release=release).exists()