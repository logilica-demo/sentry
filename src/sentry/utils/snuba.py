from __future__ import absolute_import

from collections import namedtuple, OrderedDict
from copy import deepcopy
from contextlib import contextmanager
from datetime import datetime, timedelta
from dateutil.parser import parse as parse_datetime
import os
import pytz
import re
import six
import time
import urllib3
import sentry_sdk

from concurrent.futures import ThreadPoolExecutor
from django.conf import settings

from sentry import quotas
from sentry.models import (
    Environment,
    Group,
    GroupRelease,
    Organization,
    Project,
    ProjectKey,
    Release,
    ReleaseProject,
)
from sentry.net.http import connection_from_url
from sentry.utils import metrics, json
from sentry.utils.dates import to_timestamp
from sentry.snuba.events import Columns
from sentry.snuba.dataset import Dataset

# TODO remove this when Snuba accepts more than 500 issues
MAX_ISSUES = 500
MAX_HASHES = 5000

SAFE_FUNCTION_RE = re.compile(r"-?[a-zA-Z_][a-zA-Z0-9_]*$")
QUOTED_LITERAL_RE = re.compile(r"^'.*'$")

# Global Snuba request option override dictionary. Only intended
# to be used with the `options_override` contextmanager below.
# NOT THREAD SAFE!
OVERRIDE_OPTIONS = {
    "consistent": os.environ.get("SENTRY_SNUBA_CONSISTENT", "false").lower() in ("true", "1")
}

# There are several cases here where we support both a top level column name and
# a tag with the same name. Existing search patterns expect to refer to the tag,
# so we support <real_column_name>.name to refer to the top level column name.
SENTRY_SNUBA_MAP = {
    col.value.alias: col.value.event_name for col in Columns if col.value.event_name is not None
}

<<<<<<< HEAD
# Groups takes events fields, then updates to add and override as needed
GROUPS_SENTRY_SNUBA_MAP = {
    col.value.alias: col.value.group_name for col in Columns if col.value.group_name is not None
}
GROUPS_SENTRY_SNUBA_MAP.update(
    # TODO: Bring this into Columns?
    {
        "status": "groups.status",
        "events.issue": "events.issue",
        "active_at": "groups.active_at",
        "first_seen": "groups.first_seen",
        "last_seen": "groups.last_seen",
        "first_release": "groups.first_release_id",
        "timestamp": "events.timestamp",
        "message": "events.message",
    }
)

=======
>>>>>>> adb30260

TRANSACTIONS_SENTRY_SNUBA_MAP = {
    col.value.alias: col.value.transaction_name
    for col in Columns
    if col.value.transaction_name is not None
}

# This maps the public column aliases to the discover dataset column names.
# Longer term we would like to not expose the transactions dataset directly
# to end users and instead have all ad-hoc queries go through the discover
# dataset.
DISCOVER_COLUMN_MAP = {
    col.value.alias: col.value.discover_name
    for col in Columns
    if col.value.discover_name is not None
}


DATASETS = {
    Dataset.Events: SENTRY_SNUBA_MAP,
    Dataset.Transactions: TRANSACTIONS_SENTRY_SNUBA_MAP,
    Dataset.Discover: DISCOVER_COLUMN_MAP,
    Dataset.Groups: GROUPS_SENTRY_SNUBA_MAP,
}

# Store the internal field names to save work later on.
# Add `group_id` to the events dataset list as we don't want to publically
# expose that field, but it is used by eventstore and other internals.
DATASET_FIELDS = {
    Dataset.Events: list(SENTRY_SNUBA_MAP.values()),
    Dataset.Transactions: list(TRANSACTIONS_SENTRY_SNUBA_MAP.values()),
    Dataset.Discover: list(DISCOVER_COLUMN_MAP.values()),
    Dataset.Groups: list(GROUPS_SENTRY_SNUBA_MAP.values()),
}


class SnubaError(Exception):
    pass


class UnqualifiedQueryError(SnubaError):
    """
    Exception raised when a required qualification was not satisfied in the query.
    """


class UnexpectedResponseError(SnubaError):
    """
    Exception raised when the Snuba API server returns an unexpected response
    type (e.g. not JSON.)
    """


class QueryExecutionError(SnubaError):
    """
    Exception raised when a query failed to execute.
    """


class RateLimitExceeded(SnubaError):
    """
    Exception raised when a query cannot be executed due to rate limits.
    """


class SchemaValidationError(QueryExecutionError):
    """
    Exception raised when a query is not valid.
    """


class QueryMemoryLimitExceeded(QueryExecutionError):
    """
    Exception raised when a query would exceed the memory limit.
    """


class QueryIllegalTypeOfArgument(QueryExecutionError):
    """
    Exception raised when a function in the query is provided an invalid
    argument type.
    """


class QueryTooManySimultaneous(QueryExecutionError):
    """
    Exception raised when a query is rejected due to too many simultaneous
    queries being performed on the database.
    """


clickhouse_error_codes_map = {
    43: QueryIllegalTypeOfArgument,
    241: QueryMemoryLimitExceeded,
    202: QueryTooManySimultaneous,
}


class QueryOutsideRetentionError(Exception):
    pass


class QueryOutsideGroupActivityError(Exception):
    pass


SnubaTSResult = namedtuple("SnubaTSResult", ("data", "start", "end", "rollup"))


@contextmanager
def timer(name, prefix="snuba.client"):
    t = time.time()
    try:
        yield
    finally:
        metrics.timing(u"{}.{}".format(prefix, name), time.time() - t)


@contextmanager
def options_override(overrides):
    """\
    NOT THREAD SAFE!

    Adds to OVERRIDE_OPTIONS, restoring previous values and removing
    keys that didn't previously exist on exit, so that calls to this
    can be nested.
    """
    previous = {}
    delete = []

    for k, v in overrides.items():
        try:
            previous[k] = OVERRIDE_OPTIONS[k]
        except KeyError:
            delete.append(k)
        OVERRIDE_OPTIONS[k] = v

    try:
        yield
    finally:
        for k, v in previous.items():
            OVERRIDE_OPTIONS[k] = v
        for k in delete:
            OVERRIDE_OPTIONS.pop(k)


class RetrySkipTimeout(urllib3.Retry):
    """
    urllib3 Retry class does not allow us to retry on read errors but to exclude
    read timeout. Retrying after a timeout adds useless load to Snuba.
    """

    def increment(
        self, method=None, url=None, response=None, error=None, _pool=None, _stacktrace=None
    ):
        """
        Just rely on the parent class unless we have a read timeout. In that case
        immediately give up
        """
        if error and isinstance(error, urllib3.exceptions.ReadTimeoutError):
            raise six.reraise(type(error), error, _stacktrace)

        return super(RetrySkipTimeout, self).increment(
            method=method,
            url=url,
            response=response,
            error=error,
            _pool=_pool,
            _stacktrace=_stacktrace,
        )


_snuba_pool = connection_from_url(
    settings.SENTRY_SNUBA,
    retries=RetrySkipTimeout(
        total=5,
        # Expand our retries to POST since all of
        # our requests are POST and they don't mutate, so they
        # are safe to retry. Without this, we aren't
        # actually retrying at all.
        method_whitelist={"GET", "POST"},
    ),
    timeout=30,
    maxsize=10,
)
_query_thread_pool = ThreadPoolExecutor(max_workers=10)


epoch_naive = datetime(1970, 1, 1, tzinfo=None)


def to_naive_timestamp(value):
    """
    Convert a time zone aware datetime to a POSIX timestamp (with fractional
    component.)
    """
    return (value - epoch_naive).total_seconds()


def zerofill(data, start, end, rollup, orderby):
    rv = []
    start = int(to_naive_timestamp(naiveify_datetime(start)) / rollup) * rollup
    end = (int(to_naive_timestamp(naiveify_datetime(end)) / rollup) * rollup) + rollup
    data_by_time = {}

    for obj in data:
        if obj["time"] in data_by_time:
            data_by_time[obj["time"]].append(obj)
        else:
            data_by_time[obj["time"]] = [obj]

    for key in six.moves.xrange(start, end, rollup):
        if key in data_by_time and len(data_by_time[key]) > 0:
            rv = rv + data_by_time[key]
            data_by_time[key] = []
        else:
            rv.append({"time": key})

    if "-time" in orderby:
        return list(reversed(rv))

    return rv


def get_snuba_column_name(name, dataset=Dataset.Events):
    """
    Get corresponding Snuba column name from Sentry snuba map, if not found
    the column is assumed to be a tag. If name is falsy or name is a quoted literal
    (e.g. "'name'"), leave unchanged.
    """
    no_conversion = set(["group_id", "project_id", "start", "end"])

    if name in no_conversion:
        return name

    if not name or QUOTED_LITERAL_RE.match(name):
        return name

    return DATASETS[dataset].get(name, u"tags[{}]".format(name))


def get_function_index(column_expr, depth=0):
    """
    If column_expr list contains a function, returns the index of its function name
    within column_expr (and assumption is that index + 1 is the list of arguments),
    otherwise None.

     A function expression is of the form:
         [func, [arg1, arg2]]  => func(arg1, arg2)
     If a string argument is followed by list arg, the pair of them is assumed
    to be a nested function call, with extra args to the outer function afterward.
         [func1, [func2, [arg1, arg2], arg3]]  => func1(func2(arg1, arg2), arg3)
     Although at the top level, there is no outer function call, and the optional
    3rd argument is interpreted as an alias for the entire expression.
         [func, [arg1], alias] => function(arg1) AS alias
     You can also have a function part of an argument list:
         [func1, [arg1, func2, [arg2, arg3]]] => func1(arg1, func2(arg2, arg3))
     """
    index = None
    if isinstance(column_expr, (tuple, list)):
        i = 0
        while i < len(column_expr) - 1:
            # The assumption here is that a list that follows a string means
            # the string is a function name
            if isinstance(column_expr[i], six.string_types) and isinstance(
                column_expr[i + 1], (tuple, list)
            ):
                assert SAFE_FUNCTION_RE.match(column_expr[i])
                index = i
                break
            else:
                i = i + 1

        return index
    else:
        return None


def parse_columns_in_functions(col, context=None, index=None):
    """
    Checks expressions for arguments that should be considered a column while
    ignoring strings that represent clickhouse function names

    if col is a list, means the expression has functions and we need
    to parse for arguments that should be considered column names.

    Assumptions here:
     * strings that represent clickhouse function names are always followed by a list or tuple
     * strings that are quoted with single quotes are used as string literals for CH
     * otherwise we should attempt to get the snuba column name (or custom tag)
    """

    function_name_index = get_function_index(col)

    if function_name_index is not None:
        # if this is non zero, that means there are strings before this index
        # that should be converted to snuba column names
        # e.g. ['func1', ['column', 'func2', ['arg1']]]
        if function_name_index > 0:
            for i in six.moves.xrange(0, function_name_index):
                if context is not None:
                    context[i] = get_snuba_column_name(col[i])

        args = col[function_name_index + 1]

        # check for nested functions in args
        if get_function_index(args):
            # look for columns
            return parse_columns_in_functions(args, args)

        # check each argument for column names
        else:
            for (i, arg) in enumerate(args):
                parse_columns_in_functions(arg, args, i)
    else:
        # probably a column name
        if context is not None and index is not None:
            context[index] = get_snuba_column_name(col)


def get_arrayjoin(column):
    match = re.match(r"^(exception_stacks|exception_frames|contexts)\..+$", column)
    if match:
        return match.groups()[0]


def transform_aliases_and_query(**kwargs):
    """
    Convert aliases in selected_columns, groupby, aggregation, conditions,
    orderby and arrayjoin fields to their internal Snuba format and post the
    query to Snuba. Convert back translated aliases before returning snuba
    results.

    :deprecated: This method is deprecated. You should use sentry.snuba.discover instead.
    """

    arrayjoin_map = {"error": "exception_stacks", "stack": "exception_frames"}

    translated_columns = {}
    derived_columns = set()

    selected_columns = kwargs.get("selected_columns")
    groupby = kwargs.get("groupby")
    aggregations = kwargs.get("aggregations")
    conditions = kwargs.get("conditions")
    filter_keys = kwargs["filter_keys"]
    arrayjoin = kwargs.get("arrayjoin")
    orderby = kwargs.get("orderby")
    having = kwargs.get("having", [])
    dataset = Dataset.Events

    if selected_columns:
        for (idx, col) in enumerate(selected_columns):
            if isinstance(col, list):
                # if list, means there are potentially nested functions and need to
                # iterate and translate potential columns
                parse_columns_in_functions(col)
                selected_columns[idx] = col
                translated_columns[col[2]] = col[2]
                derived_columns.add(col[2])
            else:
                name = get_snuba_column_name(col)
                selected_columns[idx] = name
                translated_columns[name] = col

    if groupby:
        for (idx, col) in enumerate(groupby):
            if col not in derived_columns:
                name = get_snuba_column_name(col)
            else:
                name = col

            groupby[idx] = name
            translated_columns[name] = col

    for aggregation in aggregations or []:
        derived_columns.add(aggregation[2])
        if isinstance(aggregation[1], six.string_types):
            aggregation[1] = get_snuba_column_name(aggregation[1])
        elif isinstance(aggregation[1], (set, tuple, list)):
            aggregation[1] = [get_snuba_column_name(col) for col in aggregation[1]]

    for col in filter_keys.keys():
        name = get_snuba_column_name(col)
        filter_keys[name] = filter_keys.pop(col)

    if conditions:
        aliased_conditions = []
        for condition in conditions:
            field = condition[0]
            if not isinstance(field, (list, tuple)) and field in derived_columns:
                having.append(condition)
            else:
                aliased_conditions.append(condition)
        kwargs["conditions"] = aliased_conditions

    if having:
        kwargs["having"] = having

    if orderby:
        orderby = orderby if isinstance(orderby, (list, tuple)) else [orderby]
        translated_orderby = []

        for field_with_order in orderby:
            field = field_with_order.lstrip("-")
            translated_orderby.append(
                u"{}{}".format(
                    "-" if field_with_order.startswith("-") else "",
                    field if field in derived_columns else get_snuba_column_name(field),
                )
            )

        kwargs["orderby"] = translated_orderby

    kwargs["arrayjoin"] = arrayjoin_map.get(arrayjoin, arrayjoin)
    kwargs["dataset"] = dataset

    result = dataset_query(**kwargs)

    return transform_results(result, translated_columns, kwargs)


def transform_results(result, translated_columns, snuba_args):
    """
    Transform internal names back to the public schema ones.

    When getting timeseries results via rollup, this function will
    zerofill the output results.
    """
    # Translate back columns that were converted to snuba format
    for col in result["meta"]:
        col["name"] = translated_columns.get(col["name"], col["name"])

    def get_row(row):
        return {translated_columns.get(key, key): value for key, value in row.items()}

    if len(translated_columns):
        result["data"] = [get_row(row) for row in result["data"]]

    rollup = snuba_args.get("rollup")
    if rollup and rollup > 0:
        result["data"] = zerofill(
            result["data"], snuba_args["start"], snuba_args["end"], rollup, snuba_args["orderby"]
        )

    return result


def get_query_params_to_update_for_projects(query_params):
    """
    Get the project ID and query params that need to be updated for project
    based datasets, before we send the query to Snuba.
    """
    if "project_id" in query_params.filter_keys:
        # If we are given a set of project ids, use those directly.
        project_ids = list(set(query_params.filter_keys["project_id"]))
    elif query_params.filter_keys:
        # Otherwise infer the project_ids from any related models
        with timer("get_related_project_ids"):
            ids = [
                get_related_project_ids(k, query_params.filter_keys[k])
                for k in query_params.filter_keys
            ]
            project_ids = list(set.union(*map(set, ids)))
    else:
        project_ids = []

    if not project_ids:
        raise UnqualifiedQueryError(
            "No project_id filter, or none could be inferred from other filters."
        )

    # any project will do, as they should all be from the same organization
    organization_id = Project.objects.get_from_cache(pk=project_ids[0]).organization_id

    return organization_id, {"project": project_ids}


def get_query_params_to_update_for_organizations(query_params):
    """
    Get the organization ID and query params that need to be updated for organization
    based datasets, before we send the query to Snuba.
    """
    if "org_id" in query_params.filter_keys:
        organization_ids = list(set(query_params.filter_keys["org_id"]))
        if len(organization_ids) != 1:
            raise UnqualifiedQueryError("Multiple organization_ids found. Only one allowed.")
        organization_id = organization_ids[0]
    elif "project_id" in query_params.filter_keys:
        organization_id, _ = get_query_params_to_update_for_projects(query_params)
    elif "key_id" in query_params.filter_keys:
        key_ids = list(set(query_params.filter_keys["key_id"]))
        project_key = ProjectKey.objects.get(pk=key_ids[0])
        organization_id = project_key.project.organization_id
    else:
        organization_id = None

    if not organization_id:
        raise UnqualifiedQueryError(
            "No organization_id filter, or none could be inferred from other filters."
        )

    return organization_id, {"organization": organization_id}


def _prepare_query_params(query_params):
    # convert to naive UTC datetimes, as Snuba only deals in UTC
    # and this avoids offset-naive and offset-aware issues
    start = naiveify_datetime(query_params.start)
    end = naiveify_datetime(query_params.end)

    with timer("get_snuba_map"):
        forward, reverse = get_snuba_translators(
            query_params.filter_keys, is_grouprelease=query_params.is_grouprelease
        )

    if query_params.dataset in [
        Dataset.Events,
        Dataset.Transactions,
        Dataset.Discover,
        Dataset.Groups,
    ]:
        (organization_id, params_to_update) = get_query_params_to_update_for_projects(query_params)
    elif query_params.dataset in [Dataset.Outcomes, Dataset.OutcomesRaw]:
        (organization_id, params_to_update) = get_query_params_to_update_for_organizations(
            query_params
        )
    else:
        raise UnqualifiedQueryError(
            "No strategy found for getting an organization for the given dataset."
        )

    query_params.kwargs.update(params_to_update)

    for col, keys in six.iteritems(forward(deepcopy(query_params.filter_keys))):
        if keys:
            if len(keys) == 1 and None in keys:
                query_params.conditions.append((col, "IS NULL", None))
            else:
                query_params.conditions.append((col, "IN", keys))

    retention = quotas.get_event_retention(organization=Organization(organization_id))
    if retention:
        start = max(start, datetime.utcnow() - timedelta(days=retention))
        if start > end:
            raise QueryOutsideRetentionError

    # if `shrink_time_window` pushed `start` after `end` it means the user queried
    # a Group for T1 to T2 when the group was only active for T3 to T4, so the query
    # wouldn't return any results anyway
    new_start = shrink_time_window(query_params.filter_keys.get("group_id"), start)

    # TODO (alexh) this is a quick emergency fix for an occasion where a search
    # results in only 1 django candidate, which is then passed to snuba to
    # check and we raised because of it. Remove this once we figure out why the
    # candidate was returned from django at all if it existed only outside the
    # time range of the query
    if new_start <= end:
        start = new_start

    if start > end:
        raise QueryOutsideGroupActivityError

    query_params.kwargs.update(
        {
            "dataset": query_params.dataset.value,
            "from_date": start.isoformat(),
            "to_date": end.isoformat(),
            "groupby": query_params.groupby,
            "conditions": query_params.conditions,
            "aggregations": query_params.aggregations,
            "granularity": query_params.rollup,  # TODO name these things the same
        }
    )
    kwargs = {k: v for k, v in six.iteritems(query_params.kwargs) if v is not None}

    kwargs.update(OVERRIDE_OPTIONS)
    return kwargs, forward, reverse


class SnubaQueryParams(object):
    """
    Represents the information needed to make a query to Snuba.

    `start` and `end`: The beginning and end of the query time window (required)

    `groupby`: A list of column names to group by.

    `conditions`: A list of (column, operator, literal) conditions to be passed
    to the query. Conditions that we know will not have to be translated should
    be passed this way (eg tag[foo] = bar).

    `filter_keys`: A dictionary of {col: [key, ...]} that will be converted
    into "col IN (key, ...)" conditions. These are used to restrict the query to
    known sets of project/issue/environment/release etc. Appropriate
    translations (eg. from environment model ID to environment name) are
    performed on the query, and the inverse translation performed on the
    result. The project_id(s) to restrict the query to will also be
    automatically inferred from these keys.

    `aggregations` a list of (aggregation_function, column, alias) tuples to be
    passed to the query.

    The rest of the args are passed directly into the query JSON unmodified.
    See the snuba schema for details.
    """

    def __init__(
        self,
        dataset=None,
        start=None,
        end=None,
        groupby=None,
        conditions=None,
        filter_keys=None,
        aggregations=None,
        rollup=None,
        referrer=None,
        is_grouprelease=False,
        **kwargs
    ):
        # TODO: instead of having events be the default, make dataset required.
        self.dataset = dataset or Dataset.Events
        self.start = start or datetime.utcfromtimestamp(0)  # will be clamped to project retention
        self.end = end or datetime.utcnow() + timedelta(seconds=1)
        self.groupby = groupby or []
        self.conditions = conditions or []
        self.aggregations = aggregations or []
        self.filter_keys = filter_keys or {}
        self.rollup = rollup
        self.referrer = referrer
        self.is_grouprelease = is_grouprelease
        self.kwargs = kwargs


def raw_query(
    dataset=None,
    start=None,
    end=None,
    groupby=None,
    conditions=None,
    filter_keys=None,
    aggregations=None,
    rollup=None,
    referrer=None,
    is_grouprelease=False,
    **kwargs
):
    """
    Sends a query to snuba.  See `SnubaQueryParams` docstring for param
    descriptions.
    """
    snuba_params = SnubaQueryParams(
        dataset=dataset,
        start=start,
        end=end,
        groupby=groupby,
        conditions=conditions,
        filter_keys=filter_keys,
        aggregations=aggregations,
        rollup=rollup,
        is_grouprelease=is_grouprelease,
        **kwargs
    )
    return bulk_raw_query([snuba_params], referrer=referrer)[0]


def bulk_raw_query(snuba_param_list, referrer=None):
    headers = {}
    if referrer:
        headers["referer"] = referrer

    query_param_list = map(_prepare_query_params, snuba_param_list)

    def snuba_query(params):
        query_params, forward, reverse = params
        try:
            with timer("snuba_query"):
                body = json.dumps(query_params)
                with sentry_sdk.start_span(
                    op="snuba", description=u"query {}".format(body)
                ) as span:
                    span.set_tag("referrer", headers.get("referer", "<unknown>"))
                    return (
                        _snuba_pool.urlopen("POST", "/query", body=body, headers=headers),
                        forward,
                        reverse,
                    )
        except urllib3.exceptions.HTTPError as err:
            raise SnubaError(err)

    if len(snuba_param_list) > 1:
        query_results = _query_thread_pool.map(snuba_query, query_param_list)
    else:
        # No need to submit to the thread pool if we're just performing a
        # single query
        query_results = [snuba_query(query_param_list[0])]

    results = []
    for response, _, reverse in query_results:
        try:
            body = json.loads(response.data)
        except ValueError:
            raise UnexpectedResponseError(
                u"Could not decode JSON response: {}".format(response.data)
            )

        if response.status != 200:
            if body.get("error"):
                error = body["error"]
                if response.status == 429:
                    raise RateLimitExceeded(error["message"])
                elif error["type"] == "schema":
                    raise SchemaValidationError(error["message"])
                elif error["type"] == "clickhouse":
                    raise clickhouse_error_codes_map.get(error["code"], QueryExecutionError)(
                        error["message"]
                    )
                else:
                    raise SnubaError(error["message"])
            else:
                raise SnubaError(u"HTTP {}".format(response.status))

        # Forward and reverse translation maps from model ids to snuba keys, per column
        body["data"] = [reverse(d) for d in body["data"]]
        results.append(body)

    return results


def query(
    dataset=None,
    start=None,
    end=None,
    groupby=None,
    conditions=None,
    filter_keys=None,
    aggregations=None,
    selected_columns=None,
    totals=None,
    **kwargs
):

    aggregations = aggregations or [["count()", "", "aggregate"]]
    filter_keys = filter_keys or {}
    selected_columns = selected_columns or []
    groupby = groupby or []

    try:
        body = raw_query(
            dataset=dataset,
            start=start,
            end=end,
            groupby=groupby,
            conditions=conditions,
            filter_keys=filter_keys,
            aggregations=aggregations,
            selected_columns=selected_columns,
            totals=totals,
            **kwargs
        )
    except (QueryOutsideRetentionError, QueryOutsideGroupActivityError):
        if totals:
            return OrderedDict(), {}
        else:
            return OrderedDict()

    # Validate and scrub response, and translate snuba keys back to IDs
    aggregate_names = [a[2] for a in aggregations]
    selected_names = [c[2] if isinstance(c, (list, tuple)) else c for c in selected_columns]
    expected_cols = set(groupby + aggregate_names + selected_names)
    got_cols = set(c["name"] for c in body["meta"])

    assert expected_cols == got_cols, "expected {}, got {}".format(expected_cols, got_cols)

    with timer("process_result"):
        if totals:
            return (
                nest_groups(body["data"], groupby, aggregate_names + selected_names),
                body["totals"],
            )
        else:
            return nest_groups(body["data"], groupby, aggregate_names + selected_names)


def nest_groups(data, groups, aggregate_cols):
    """
    Build a nested mapping from query response rows. Each group column
    gives a new level of nesting and the leaf result is the aggregate
    """
    if not groups:
        # At leaf level, just return the aggregations from the first data row
        if len(aggregate_cols) == 1:
            # Special case, if there is only one aggregate, just return the raw value
            return data[0][aggregate_cols[0]] if data else None
        else:
            return {c: data[0][c] for c in aggregate_cols} if data else None
    else:
        g, rest = groups[0], groups[1:]
        inter = OrderedDict()
        for d in data:
            inter.setdefault(d[g], []).append(d)
        return OrderedDict(
            (k, nest_groups(v, rest, aggregate_cols)) for k, v in six.iteritems(inter)
        )


def constrain_column_to_dataset(col, dataset, value=None):
    """
    Ensure conditions only reference valid columns on the provided
    dataset. Return none for conditions to be removed, and convert
    unknown columns into tags expressions.

    :deprecated: This method and the automatic dataset resolution is deprecated.
    You should use sentry.snuba.discover instead.
    """
    if col.startswith("tags["):
<<<<<<< HEAD
        if dataset == Dataset.Groups:
            return u"events.{}".format(col)
        else:
            return col
=======
        return col
>>>>>>> adb30260

    # Special case for the type condition as we only want
    # to drop it when we are querying transactions.
    if dataset == Dataset.Transactions and col == "event.type" and value == "transaction":
        return None
    if not col or QUOTED_LITERAL_RE.match(col):
        return col
    if col in DATASETS[dataset]:
        return DATASETS[dataset][col]
    if col in DATASET_FIELDS[dataset]:
        return col

<<<<<<< HEAD
    if dataset == Dataset.Groups:
        return u"events.tags[{}]".format(col)
    else:
        return u"tags[{}]".format(col)
=======
    return u"tags[{}]".format(col)
>>>>>>> adb30260


def constrain_condition_to_dataset(cond, dataset):
    """
    When conditions have been parsed by the api.event_search module
    we can end up with conditions that are not valid on the current dataset
    due to how ap.event_search checks for valid field names without
    being aware of the dataset.

    We have the dataset context here, so we need to re-scope conditions to the
    current dataset.

    :deprecated: This method and the automatic dataset resolution is deprecated.
    You should use sentry.snuba.discover instead.
    """
    index = get_function_index(cond)
    if index is not None:
        # IN conditions are detected as a function but aren't really.
        if cond[index] == "IN":
            cond[0] = constrain_column_to_dataset(cond[0], dataset)
            return cond

        func_args = cond[index + 1]
        for (i, arg) in enumerate(func_args):
            # Nested function
            if isinstance(arg, (list, tuple)):
                func_args[i] = constrain_condition_to_dataset(arg, dataset)
            else:
                func_args[i] = constrain_column_to_dataset(arg, dataset)
        cond[index + 1] = func_args
        return cond

    # No function name found
    if isinstance(cond, (list, tuple)) and len(cond):
        # Condition is [col, operator, value]
        if isinstance(cond[0], six.string_types) and len(cond) == 3:
            # Map column name to current dataset removing
            # invalid conditions based on the dataset.
            name = constrain_column_to_dataset(cond[0], dataset, cond[2])
            if name is None:
                return None
            cond[0] = name
            return cond
        if isinstance(cond[0], (list, tuple)):
            if get_function_index(cond[0]) is not None:
                cond[0] = constrain_condition_to_dataset(cond[0], dataset)
                return cond
            else:
                # Nested conditions
                return [constrain_condition_to_dataset(item, dataset) for item in cond]
    raise ValueError("Unexpected condition format %s" % cond)


def dataset_query(
    start=None,
    end=None,
    groupby=None,
    conditions=None,
    filter_keys=None,
    aggregations=None,
    selected_columns=None,
    arrayjoin=None,
    having=None,
    dataset=None,
    orderby=None,
    **kwargs
):
    """
    Wrapper around raw_query that selects the dataset based on the
    selected_columns, conditions and groupby parameters.
    Useful for taking arbitrary end user queries and searching
    either error or transaction events.

    This function will also re-alias columns to match the selected dataset

    :deprecated: This method and the automatic dataset resolution is deprecated.
    You should use sentry.snuba.discover instead.
    """
    if dataset is None:
        raise ValueError("A dataset is required, and is no longer automatically detected.")

    derived_columns = []
    if selected_columns:
        for (i, col) in enumerate(selected_columns):
            if isinstance(col, (list, tuple)):
                derived_columns.append(col[2])
            else:
                selected_columns[i] = constrain_column_to_dataset(col, dataset)
        selected_columns = list(filter(None, selected_columns))

    if aggregations:
        for aggregation in aggregations:
            derived_columns.append(aggregation[2])

    if conditions:
        for (i, condition) in enumerate(conditions):
            replacement = constrain_condition_to_dataset(condition, dataset)
            conditions[i] = replacement
        conditions = list(filter(None, conditions))

    if orderby:
        # Don't mutate in case we have a default order passed.
        updated_order = []
        for (i, order) in enumerate(orderby):
            order_field = order.lstrip("-")
            if order_field not in derived_columns:
                order_field = constrain_column_to_dataset(order_field, dataset)
            updated_order.append(u"{}{}".format("-" if order.startswith("-") else "", order_field))
        orderby = updated_order

    return raw_query(
        start=start,
        end=end,
        groupby=groupby,
        conditions=conditions,
        aggregations=aggregations,
        selected_columns=selected_columns,
        filter_keys=filter_keys,
        arrayjoin=arrayjoin,
        having=having,
        dataset=dataset,
        orderby=orderby,
        **kwargs
    )


JSON_TYPE_MAP = {
    "UInt8": "boolean",
    "UInt16": "integer",
    "UInt32": "integer",
    "UInt64": "integer",
    "Float32": "number",
    "Float64": "number",
    "DateTime": "date",
}


def get_json_type(snuba_type):
    """
    Convert Snuba/Clickhouse type to JSON type
    Default is string
    """
    # Ignore Nullable part
    nullable_match = re.search(r"^Nullable\((.+)\)$", snuba_type)

    if nullable_match:
        snuba_type = nullable_match.group(1)

    # Check for array
    array_match = re.search(r"^Array\(.+\)$", snuba_type)
    if array_match:
        return "array"

    return JSON_TYPE_MAP.get(snuba_type, "string")


# The following are functions for resolving information from sentry models
# about projects, environments, and issues (groups). Having this snuba
# implementation have to know about these relationships is not ideal, and
# many of these relationships (eg environment id->name) will have already
# been queried and exist somewhere in the call stack, but for now, lookup
# is implemented here for simplicity.


def get_snuba_translators(filter_keys, is_grouprelease=False):
    """
    Some models are stored differently in snuba, eg. as the environment
    name instead of the the environment ID. Here we create and return forward()
    and reverse() translation functions that perform all the required changes.

    forward() is designed to work on the filter_keys and so should be called
    with a map of {column: [key1, key2], ...} and should return an updated map
    with the filter keys replaced with the ones that Snuba expects.

    reverse() is designed to work on result rows, so should be called with a row
    in the form {column: value, ...} and will return a translated result row.

    Because translation can potentially rely on combinations of different parts
    of the result row, I decided to implement them as composable functions over the
    row to be translated. This should make it simpler to add any other needed
    translations as long as you can express them as forward(filters) and reverse(row)
    functions.
    """

    # Helper lambdas to compose translator functions
    identity = lambda x: x
    compose = lambda f, g: lambda x: f(g(x))
    replace = lambda d, key, val: d.update({key: val}) or d

    forward = identity
    reverse = identity

    map_columns = {
        "environment": (Environment, "name", lambda name: None if name == "" else name),
        "tags[sentry:release]": (Release, "version", identity),
        "release": (Release, "version", identity),
    }

    for col, (model, field, fmt) in six.iteritems(map_columns):
        fwd, rev = None, None
        ids = filter_keys.get(col)
        if not ids:
            continue
        if is_grouprelease and col in ("release", "tags[sentry:release]"):
            # GroupRelease -> Release translation is a special case because the
            # translation relies on both the Group and Release value in the result row.
            #
            # We create a map of {grouprelease_id: (group_id, version), ...} and the corresponding
            # reverse map of {(group_id, version): grouprelease_id, ...}
            # NB this does depend on `issue` being defined in the query result, and the correct
            # set of issues being resolved, which is outside the control of this function.
            gr_map = GroupRelease.objects.filter(id__in=ids).values_list(
                "id", "group_id", "release_id"
            )
            ver = dict(
                Release.objects.filter(id__in=[x[2] for x in gr_map]).values_list("id", "version")
            )
            fwd_map = {gr: (group, ver[release]) for (gr, group, release) in gr_map}
            rev_map = dict(reversed(t) for t in six.iteritems(fwd_map))
            fwd = (
                lambda col, trans: lambda filters: replace(
                    filters, col, [trans[k][1] for k in filters[col]]
                )
            )(col, fwd_map)
            rev = (
                lambda col, trans: lambda row: replace(
                    # The translate map may not have every combination of issue/release
                    # returned by the query.
                    row,
                    col,
                    trans.get((row["group_id"], row[col])),
                )
            )(col, rev_map)

        else:
            fwd_map = {
                k: fmt(v) for k, v in model.objects.filter(id__in=ids).values_list("id", field)
            }
            rev_map = dict(reversed(t) for t in six.iteritems(fwd_map))
            fwd = (
                lambda col, trans: lambda filters: replace(
                    filters, col, [trans[k] for k in filters[col] if k]
                )
            )(col, fwd_map)
            rev = (
                lambda col, trans: lambda row: replace(row, col, trans[row[col]])
                if col in row
                else row
            )(col, rev_map)

        if fwd:
            forward = compose(forward, fwd)
        if rev:
            reverse = compose(reverse, rev)

    # Extra reverse translator for time column.
    reverse = compose(
        reverse,
        lambda row: replace(row, "time", int(to_timestamp(parse_datetime(row["time"]))))
        if "time" in row
        else row,
    )
    # Extra reverse translator for bucketed_end column.
    reverse = compose(
        reverse,
        lambda row: replace(
            row, "bucketed_end", int(to_timestamp(parse_datetime(row["bucketed_end"])))
        )
        if "bucketed_end" in row
        else row,
    )

    return (forward, reverse)


def get_related_project_ids(column, ids):
    """
    Get the project_ids from a model that has a foreign key to project.
    """
    mappings = {
        "group_id": (Group, "id", "project_id"),
        "tags[sentry:release]": (ReleaseProject, "release_id", "project_id"),
        "release": (ReleaseProject, "release_id", "project_id"),
    }
    if ids:
        if column == "project_id":
            return ids
        elif column in mappings:
            model, id_field, project_field = mappings[column]
            return model.objects.filter(
                **{id_field + "__in": ids, project_field + "__isnull": False}
            ).values_list(project_field, flat=True)
    return []


def shrink_time_window(issues, start):
    """\
    If a single issue is passed in, shrink the `start` parameter to be briefly before
    the `first_seen` in order to hopefully eliminate a large percentage of rows scanned.

    Note that we don't shrink `end` based on `last_seen` because that value is updated
    asynchronously by buffers, and will cause queries to skip recently seen data on
    stale groups.
    """
    if issues and len(issues) == 1:
        group = Group.objects.get(pk=list(issues)[0])
        start = max(start, naiveify_datetime(group.first_seen) - timedelta(minutes=5))

    return start


def naiveify_datetime(dt):
    return dt if not dt.tzinfo else dt.astimezone(pytz.utc).replace(tzinfo=None)<|MERGE_RESOLUTION|>--- conflicted
+++ resolved
@@ -54,7 +54,6 @@
     col.value.alias: col.value.event_name for col in Columns if col.value.event_name is not None
 }
 
-<<<<<<< HEAD
 # Groups takes events fields, then updates to add and override as needed
 GROUPS_SENTRY_SNUBA_MAP = {
     col.value.alias: col.value.group_name for col in Columns if col.value.group_name is not None
@@ -63,7 +62,7 @@
     # TODO: Bring this into Columns?
     {
         "status": "groups.status",
-        "events.issue": "events.issue",
+        "group_id": "events.group_id",
         "active_at": "groups.active_at",
         "first_seen": "groups.first_seen",
         "last_seen": "groups.last_seen",
@@ -73,8 +72,6 @@
     }
 )
 
-=======
->>>>>>> adb30260
 
 TRANSACTIONS_SENTRY_SNUBA_MAP = {
     col.value.alias: col.value.transaction_name
@@ -892,17 +889,14 @@
     You should use sentry.snuba.discover instead.
     """
     if col.startswith("tags["):
-<<<<<<< HEAD
         if dataset == Dataset.Groups:
             return u"events.{}".format(col)
         else:
             return col
-=======
-        return col
->>>>>>> adb30260
 
     # Special case for the type condition as we only want
     # to drop it when we are querying transactions.
+
     if dataset == Dataset.Transactions and col == "event.type" and value == "transaction":
         return None
     if not col or QUOTED_LITERAL_RE.match(col):
@@ -912,14 +906,10 @@
     if col in DATASET_FIELDS[dataset]:
         return col
 
-<<<<<<< HEAD
     if dataset == Dataset.Groups:
         return u"events.tags[{}]".format(col)
     else:
         return u"tags[{}]".format(col)
-=======
-    return u"tags[{}]".format(col)
->>>>>>> adb30260
 
 
 def constrain_condition_to_dataset(cond, dataset):
